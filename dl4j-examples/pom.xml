<?xml version="1.0" encoding="UTF-8"?>
<<<<<<< HEAD
<project xmlns="http://maven.apache.org/POM/4.0.0" xmlns:xsi="http://www.w3.org/2001/XMLSchema-instance"
	xsi:schemaLocation="http://maven.apache.org/POM/4.0.0 http://maven.apache.org/xsd/maven-4.0.0.xsd">
	<modelVersion>4.0.0</modelVersion>
	<artifactId>dl4j-examples</artifactId>

	<parent>
		<groupId>org.deeplearning4j</groupId>
		<artifactId>deeplearning4j-examples-parent</artifactId>
		<version>0.7-SNAPSHOT</version>
	</parent>

	<name>DeepLearning4j Examples</name>

	<repositories>
		<repository>
			<id>snapshots-repo</id>
			<url>https://oss.sonatype.org/content/repositories/snapshots</url>
			<releases>
				<enabled>false</enabled>
			</releases>
			<snapshots>
				<enabled>true</enabled>
			</snapshots>
		</repository>
	</repositories>

	<distributionManagement>
		<snapshotRepository>
			<id>sonatype-nexus-snapshots</id>
			<name>Sonatype Nexus snapshot repository</name>
			<url>https://oss.sonatype.org/content/repositories/snapshots</url>
		</snapshotRepository>
		<repository>
			<id>nexus-releases</id>
			<name>Nexus Release Repository</name>
			<url>http://oss.sonatype.org/service/local/staging/deploy/maven2/</url>
		</repository>
	</distributionManagement>

	<dependencyManagement>
		<dependencies>
			<dependency>
				<groupId>org.nd4j</groupId>
				<artifactId>nd4j-native-platform</artifactId>
				<version>${nd4j.version}</version>
			</dependency>
			<dependency>
				<groupId>org.nd4j</groupId>
				<artifactId>nd4j-cuda-7.5-platform</artifactId>
				<version>${nd4j.version}</version>
			</dependency>
			<dependency>
				<groupId>org.nd4j</groupId>
				<artifactId>nd4j-cuda-8.0-platform</artifactId>
				<version>${nd4j.version}</version>
			</dependency>
		</dependencies>
	</dependencyManagement>

	<dependencies>
		<!-- ND4J backend. You need one in every DL4J project. Normally define 
			artifactId as either "nd4j-native-platform" or "nd4j-cuda-7.5-platform" -->
		<dependency>
			<groupId>org.nd4j</groupId>
			<artifactId>${nd4j.backend}</artifactId>
		</dependency>

		<!-- Core DL4J functionality -->
		<dependency>
			<groupId>org.deeplearning4j</groupId>
			<artifactId>deeplearning4j-core</artifactId>
			<version>${dl4j.version}</version>
		</dependency>

		<dependency>
			<groupId>org.deeplearning4j</groupId>
			<artifactId>deeplearning4j-nlp</artifactId>
			<version>${dl4j.version}</version>
		</dependency>

		<!-- deeplearning4j-ui is used for HistogramIterationListener + visualization: 
			see http://deeplearning4j.org/visualization -->
		<dependency>
			<groupId>org.deeplearning4j</groupId>
			<artifactId>deeplearning4j-ui_2.10</artifactId>
			<version>${dl4j.version}</version>
		</dependency>

		<!-- Force guava versions for using UI/HistogramIterationListener -->
		<dependency>
			<groupId>com.google.guava</groupId>
			<artifactId>guava</artifactId>
			<version>${guava.version}</version>
		</dependency>

		<!-- datavec-data-codec: used only in video example for loading video data -->
		<dependency>
			<artifactId>datavec-data-codec</artifactId>
			<groupId>org.datavec</groupId>
			<version>${datavec.version}</version>
		</dependency>

		<!-- Used in the feedforward/classification/MLP* and feedforward/regression/RegressionMathFunctions 
			example -->
		<dependency>
			<groupId>jfree</groupId>
			<artifactId>jfreechart</artifactId>
			<version>${jfreechart.version}</version>
		</dependency>
		<dependency>
			<groupId>org.jfree</groupId>
			<artifactId>jcommon</artifactId>
			<version>${jcommon.version}</version>
		</dependency>

		<!-- Used for downloading data in some of the examples -->
		<dependency>
			<groupId>org.apache.httpcomponents</groupId>
			<artifactId>httpclient</artifactId>
			<version>4.3.5</version>
		</dependency>
	</dependencies>

	<build>
		<plugins>
			<plugin>
				<groupId>org.codehaus.mojo</groupId>
				<artifactId>exec-maven-plugin</artifactId>
				<version>${exec-maven-plugin.version}</version>
				<executions>
					<execution>
						<goals>
							<goal>exec</goal>
						</goals>
					</execution>
				</executions>
				<configuration>
					<executable>java</executable>
				</configuration>
			</plugin>
			<plugin>
				<groupId>org.apache.maven.plugins</groupId>
				<artifactId>maven-shade-plugin</artifactId>
				<version>${maven-shade-plugin.version}</version>
				<configuration>
					<shadedArtifactAttached>true</shadedArtifactAttached>
					<shadedClassifierName>${shadedClassifier}</shadedClassifierName>
					<createDependencyReducedPom>true</createDependencyReducedPom>
					<filters>
						<filter>
							<artifact>*:*</artifact>
							<excludes>
								<exclude>org/datanucleus/**</exclude>
								<exclude>META-INF/*.SF</exclude>
								<exclude>META-INF/*.DSA</exclude>
								<exclude>META-INF/*.RSA</exclude>
							</excludes>
						</filter>
					</filters>
				</configuration>
				<executions>
					<execution>
						<phase>package</phase>
						<goals>
							<goal>shade</goal>
						</goals>
						<configuration>
							<transformers>
								<transformer
									implementation="org.apache.maven.plugins.shade.resource.AppendingTransformer">
									<resource>reference.conf</resource>
								</transformer>
								<transformer
									implementation="org.apache.maven.plugins.shade.resource.ServicesResourceTransformer" />
								<transformer
									implementation="org.apache.maven.plugins.shade.resource.ManifestResourceTransformer">
								</transformer>
							</transformers>
						</configuration>
					</execution>
				</executions>
			</plugin>

			<plugin>
				<groupId>org.apache.maven.plugins</groupId>
				<artifactId>maven-compiler-plugin</artifactId>
				<version>3.5.1</version>
				<configuration>
					<source>${java.version}</source>
					<target>${java.version}</target>
				</configuration>
			</plugin>
		</plugins>
	</build>
=======
<project xmlns="http://maven.apache.org/POM/4.0.0"
         xmlns:xsi="http://www.w3.org/2001/XMLSchema-instance"
         xsi:schemaLocation="http://maven.apache.org/POM/4.0.0 http://maven.apache.org/xsd/maven-4.0.0.xsd">
    <modelVersion>4.0.0</modelVersion>
    <artifactId>dl4j-examples</artifactId>

    <parent>
        <groupId>org.deeplearning4j</groupId>
        <artifactId>deeplearning4j-examples-parent</artifactId>
        <version>0.8-SNAPSHOT</version>
    </parent>

    <name>DeepLearning4j Examples</name>

    <repositories>
        <repository>
            <id>snapshots-repo</id>
            <url>https://oss.sonatype.org/content/repositories/snapshots</url>
            <releases>
                <enabled>false</enabled>
            </releases>
            <snapshots>
                <enabled>true</enabled>
            </snapshots>
        </repository>
    </repositories>

    <distributionManagement>
        <snapshotRepository>
            <id>sonatype-nexus-snapshots</id>
            <name>Sonatype Nexus snapshot repository</name>
            <url>https://oss.sonatype.org/content/repositories/snapshots</url>
        </snapshotRepository>
        <repository>
            <id>nexus-releases</id>
            <name>Nexus Release Repository</name>
            <url>http://oss.sonatype.org/service/local/staging/deploy/maven2/</url>
        </repository>
    </distributionManagement>

    <dependencyManagement>
        <dependencies>
            <dependency>
                <groupId>org.nd4j</groupId>
                <artifactId>nd4j-native-platform</artifactId>
                <version>${nd4j.version}</version>
            </dependency>
            <dependency>
                <groupId>org.nd4j</groupId>
                <artifactId>nd4j-cuda-7.5-platform</artifactId>
                <version>${nd4j.version}</version>
            </dependency>
            <dependency>
                <groupId>org.nd4j</groupId>
                <artifactId>nd4j-cuda-8.0-platform</artifactId>
                <version>${nd4j.version}</version>
            </dependency>
       </dependencies>
    </dependencyManagement>

    <dependencies>
        <!-- ND4J backend. You need one in every DL4J project. Normally define artifactId as either "nd4j-native-platform" or "nd4j-cuda-7.5-platform" -->
        <dependency>
            <groupId>org.nd4j</groupId>
            <artifactId>${nd4j.backend}</artifactId>
        </dependency>

        <!-- Core DL4J functionality -->
        <dependency>
            <groupId>org.deeplearning4j</groupId>
            <artifactId>deeplearning4j-core</artifactId>
            <version>${dl4j.version}</version>
        </dependency>

        <dependency>
            <groupId>org.deeplearning4j</groupId>
            <artifactId>deeplearning4j-nlp</artifactId>
            <version>${dl4j.version}</version>
        </dependency>

        <!-- deeplearning4j-ui is used for HistogramIterationListener + visualization: see http://deeplearning4j.org/visualization -->
        <dependency>
            <groupId>org.deeplearning4j</groupId>
            <artifactId>deeplearning4j-ui_${scala.binary.version}</artifactId>
            <version>${dl4j.version}</version>
        </dependency>

        <!-- Force guava versions for using UI/HistogramIterationListener -->
        <dependency>
            <groupId>com.google.guava</groupId>
            <artifactId>guava</artifactId>
            <version>${guava.version}</version>
        </dependency>

        <!-- datavec-data-codec: used only in video example for loading video data -->
        <dependency>
            <artifactId>datavec-data-codec</artifactId>
            <groupId>org.datavec</groupId>
            <version>${datavec.version}</version>
        </dependency>

        <!-- Used in the feedforward/classification/MLP* and feedforward/regression/RegressionMathFunctions example -->
        <dependency>
            <groupId>jfree</groupId>
            <artifactId>jfreechart</artifactId>
            <version>${jfreechart.version}</version>
        </dependency>
        <dependency>
            <groupId>org.jfree</groupId>
            <artifactId>jcommon</artifactId>
            <version>${jcommon.version}</version>
        </dependency>

        <!-- Used for downloading data in some of the examples -->
        <dependency>
            <groupId>org.apache.httpcomponents</groupId>
            <artifactId>httpclient</artifactId>
            <version>4.3.5</version>
        </dependency>

    </dependencies>

    <build>
        <plugins>
            <plugin>
                <groupId>org.codehaus.mojo</groupId>
                <artifactId>exec-maven-plugin</artifactId>
                <version>${exec-maven-plugin.version}</version>
                <executions>
                    <execution>
                        <goals>
                            <goal>exec</goal>
                        </goals>
                    </execution>
                </executions>
                <configuration>
                    <executable>java</executable>
                </configuration>
            </plugin>
            <plugin>
                <groupId>org.apache.maven.plugins</groupId>
                <artifactId>maven-shade-plugin</artifactId>
                <version>${maven-shade-plugin.version}</version>
                <configuration>
                    <shadedArtifactAttached>true</shadedArtifactAttached>
                    <shadedClassifierName>${shadedClassifier}</shadedClassifierName>
                    <createDependencyReducedPom>true</createDependencyReducedPom>
                    <filters>
                        <filter>
                            <artifact>*:*</artifact>
                            <excludes>
                                <exclude>org/datanucleus/**</exclude>
                                <exclude>META-INF/*.SF</exclude>
                                <exclude>META-INF/*.DSA</exclude>
                                <exclude>META-INF/*.RSA</exclude>
                            </excludes>
                        </filter>
                    </filters>
                </configuration>
                <executions>
                    <execution>
                        <phase>package</phase>
                        <goals>
                            <goal>shade</goal>
                        </goals>
                        <configuration>
                            <transformers>
                                <transformer implementation="org.apache.maven.plugins.shade.resource.AppendingTransformer">
                                    <resource>reference.conf</resource>
                                </transformer>
                                <transformer implementation="org.apache.maven.plugins.shade.resource.ServicesResourceTransformer"/>
                                <transformer implementation="org.apache.maven.plugins.shade.resource.ManifestResourceTransformer">
                                </transformer>
                            </transformers>
                        </configuration>
                    </execution>
                </executions>
            </plugin>

            <plugin>
                <groupId>org.apache.maven.plugins</groupId>
                <artifactId>maven-compiler-plugin</artifactId>
                <version>3.5.1</version>
                <configuration>
                    <source>${java.version}</source>
                    <target>${java.version}</target>
                </configuration>
            </plugin>
        </plugins>
    </build>
>>>>>>> d38c8fe6

    <profiles>
      <profile>
        <id>OpenJFX</id>
        <dependencies>
          <dependency>
            <groupId>com.oracle</groupId>
            <artifactId>javafx</artifactId>
            <version>${javafx.version}</version>
          </dependency>
        </dependencies>
      </profile>
    </profiles>

</project><|MERGE_RESOLUTION|>--- conflicted
+++ resolved
@@ -1,200 +1,4 @@
 <?xml version="1.0" encoding="UTF-8"?>
-<<<<<<< HEAD
-<project xmlns="http://maven.apache.org/POM/4.0.0" xmlns:xsi="http://www.w3.org/2001/XMLSchema-instance"
-	xsi:schemaLocation="http://maven.apache.org/POM/4.0.0 http://maven.apache.org/xsd/maven-4.0.0.xsd">
-	<modelVersion>4.0.0</modelVersion>
-	<artifactId>dl4j-examples</artifactId>
-
-	<parent>
-		<groupId>org.deeplearning4j</groupId>
-		<artifactId>deeplearning4j-examples-parent</artifactId>
-		<version>0.7-SNAPSHOT</version>
-	</parent>
-
-	<name>DeepLearning4j Examples</name>
-
-	<repositories>
-		<repository>
-			<id>snapshots-repo</id>
-			<url>https://oss.sonatype.org/content/repositories/snapshots</url>
-			<releases>
-				<enabled>false</enabled>
-			</releases>
-			<snapshots>
-				<enabled>true</enabled>
-			</snapshots>
-		</repository>
-	</repositories>
-
-	<distributionManagement>
-		<snapshotRepository>
-			<id>sonatype-nexus-snapshots</id>
-			<name>Sonatype Nexus snapshot repository</name>
-			<url>https://oss.sonatype.org/content/repositories/snapshots</url>
-		</snapshotRepository>
-		<repository>
-			<id>nexus-releases</id>
-			<name>Nexus Release Repository</name>
-			<url>http://oss.sonatype.org/service/local/staging/deploy/maven2/</url>
-		</repository>
-	</distributionManagement>
-
-	<dependencyManagement>
-		<dependencies>
-			<dependency>
-				<groupId>org.nd4j</groupId>
-				<artifactId>nd4j-native-platform</artifactId>
-				<version>${nd4j.version}</version>
-			</dependency>
-			<dependency>
-				<groupId>org.nd4j</groupId>
-				<artifactId>nd4j-cuda-7.5-platform</artifactId>
-				<version>${nd4j.version}</version>
-			</dependency>
-			<dependency>
-				<groupId>org.nd4j</groupId>
-				<artifactId>nd4j-cuda-8.0-platform</artifactId>
-				<version>${nd4j.version}</version>
-			</dependency>
-		</dependencies>
-	</dependencyManagement>
-
-	<dependencies>
-		<!-- ND4J backend. You need one in every DL4J project. Normally define 
-			artifactId as either "nd4j-native-platform" or "nd4j-cuda-7.5-platform" -->
-		<dependency>
-			<groupId>org.nd4j</groupId>
-			<artifactId>${nd4j.backend}</artifactId>
-		</dependency>
-
-		<!-- Core DL4J functionality -->
-		<dependency>
-			<groupId>org.deeplearning4j</groupId>
-			<artifactId>deeplearning4j-core</artifactId>
-			<version>${dl4j.version}</version>
-		</dependency>
-
-		<dependency>
-			<groupId>org.deeplearning4j</groupId>
-			<artifactId>deeplearning4j-nlp</artifactId>
-			<version>${dl4j.version}</version>
-		</dependency>
-
-		<!-- deeplearning4j-ui is used for HistogramIterationListener + visualization: 
-			see http://deeplearning4j.org/visualization -->
-		<dependency>
-			<groupId>org.deeplearning4j</groupId>
-			<artifactId>deeplearning4j-ui_2.10</artifactId>
-			<version>${dl4j.version}</version>
-		</dependency>
-
-		<!-- Force guava versions for using UI/HistogramIterationListener -->
-		<dependency>
-			<groupId>com.google.guava</groupId>
-			<artifactId>guava</artifactId>
-			<version>${guava.version}</version>
-		</dependency>
-
-		<!-- datavec-data-codec: used only in video example for loading video data -->
-		<dependency>
-			<artifactId>datavec-data-codec</artifactId>
-			<groupId>org.datavec</groupId>
-			<version>${datavec.version}</version>
-		</dependency>
-
-		<!-- Used in the feedforward/classification/MLP* and feedforward/regression/RegressionMathFunctions 
-			example -->
-		<dependency>
-			<groupId>jfree</groupId>
-			<artifactId>jfreechart</artifactId>
-			<version>${jfreechart.version}</version>
-		</dependency>
-		<dependency>
-			<groupId>org.jfree</groupId>
-			<artifactId>jcommon</artifactId>
-			<version>${jcommon.version}</version>
-		</dependency>
-
-		<!-- Used for downloading data in some of the examples -->
-		<dependency>
-			<groupId>org.apache.httpcomponents</groupId>
-			<artifactId>httpclient</artifactId>
-			<version>4.3.5</version>
-		</dependency>
-	</dependencies>
-
-	<build>
-		<plugins>
-			<plugin>
-				<groupId>org.codehaus.mojo</groupId>
-				<artifactId>exec-maven-plugin</artifactId>
-				<version>${exec-maven-plugin.version}</version>
-				<executions>
-					<execution>
-						<goals>
-							<goal>exec</goal>
-						</goals>
-					</execution>
-				</executions>
-				<configuration>
-					<executable>java</executable>
-				</configuration>
-			</plugin>
-			<plugin>
-				<groupId>org.apache.maven.plugins</groupId>
-				<artifactId>maven-shade-plugin</artifactId>
-				<version>${maven-shade-plugin.version}</version>
-				<configuration>
-					<shadedArtifactAttached>true</shadedArtifactAttached>
-					<shadedClassifierName>${shadedClassifier}</shadedClassifierName>
-					<createDependencyReducedPom>true</createDependencyReducedPom>
-					<filters>
-						<filter>
-							<artifact>*:*</artifact>
-							<excludes>
-								<exclude>org/datanucleus/**</exclude>
-								<exclude>META-INF/*.SF</exclude>
-								<exclude>META-INF/*.DSA</exclude>
-								<exclude>META-INF/*.RSA</exclude>
-							</excludes>
-						</filter>
-					</filters>
-				</configuration>
-				<executions>
-					<execution>
-						<phase>package</phase>
-						<goals>
-							<goal>shade</goal>
-						</goals>
-						<configuration>
-							<transformers>
-								<transformer
-									implementation="org.apache.maven.plugins.shade.resource.AppendingTransformer">
-									<resource>reference.conf</resource>
-								</transformer>
-								<transformer
-									implementation="org.apache.maven.plugins.shade.resource.ServicesResourceTransformer" />
-								<transformer
-									implementation="org.apache.maven.plugins.shade.resource.ManifestResourceTransformer">
-								</transformer>
-							</transformers>
-						</configuration>
-					</execution>
-				</executions>
-			</plugin>
-
-			<plugin>
-				<groupId>org.apache.maven.plugins</groupId>
-				<artifactId>maven-compiler-plugin</artifactId>
-				<version>3.5.1</version>
-				<configuration>
-					<source>${java.version}</source>
-					<target>${java.version}</target>
-				</configuration>
-			</plugin>
-		</plugins>
-	</build>
-=======
 <project xmlns="http://maven.apache.org/POM/4.0.0"
          xmlns:xsi="http://www.w3.org/2001/XMLSchema-instance"
          xsi:schemaLocation="http://maven.apache.org/POM/4.0.0 http://maven.apache.org/xsd/maven-4.0.0.xsd">
@@ -385,7 +189,6 @@
             </plugin>
         </plugins>
     </build>
->>>>>>> d38c8fe6
 
     <profiles>
       <profile>
