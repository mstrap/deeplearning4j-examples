--- conflicted
+++ resolved
@@ -191,11 +191,7 @@
         INDArray features = testData.getFeatureMatrix();
         for (int i = 0; i < features.rows() ; i++) {
             INDArray slice = features.slice(i);
-<<<<<<< HEAD
-            Map<String,Object> animal = new HashMap<>();
-=======
             Map<String,Object> animal = new HashMap();
->>>>>>> 0f7b8b97
 
             //set the attributes
             animal.put("yearsLived", slice.getInt(0));
