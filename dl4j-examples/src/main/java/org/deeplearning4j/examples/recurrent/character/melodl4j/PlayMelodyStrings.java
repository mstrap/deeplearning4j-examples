--- conflicted
+++ resolved
@@ -40,11 +40,7 @@
     //-----------------------------------
     public static void main(String[] args) {
         try {
-<<<<<<< HEAD
-            //  playMelody("s2s2s1s",10,48); System.exit(0);
-=======
           //  playMelody("s2s2s1s",10,48); System.exit(0);
->>>>>>> 0d8bb21e
             String pathToMelodiesFile = args.length == 0 ? getPathToExampleMelodiesFile() : args[0];
             playMelodies(pathToMelodiesFile, "Acoustic Grand Piano", 20);
         } catch (Exception exc) {
