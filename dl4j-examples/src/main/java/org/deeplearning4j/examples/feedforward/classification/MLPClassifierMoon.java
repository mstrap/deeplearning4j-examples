package org.deeplearning4j.examples.feedforward.classification;

import org.datavec.api.records.reader.RecordReader;
import org.datavec.api.records.reader.impl.csv.CSVRecordReader;
import org.datavec.api.split.FileSplit;
import org.deeplearning4j.datasets.datavec.RecordReaderDataSetIterator;
import org.nd4j.evaluation.classification.Evaluation;
import org.deeplearning4j.nn.conf.MultiLayerConfiguration;
import org.deeplearning4j.nn.conf.NeuralNetConfiguration;
import org.deeplearning4j.nn.conf.layers.DenseLayer;
import org.deeplearning4j.nn.conf.layers.OutputLayer;
import org.deeplearning4j.nn.multilayer.MultiLayerNetwork;
import org.deeplearning4j.nn.weights.WeightInit;
import org.deeplearning4j.optimize.listeners.ScoreIterationListener;
import org.nd4j.linalg.activations.Activation;
import org.nd4j.linalg.api.ndarray.INDArray;
import org.nd4j.linalg.dataset.DataSet;
import org.nd4j.linalg.dataset.api.iterator.DataSetIterator;
import org.nd4j.linalg.factory.Nd4j;
import org.nd4j.linalg.io.ClassPathResource;
import org.nd4j.linalg.learning.config.Nesterovs;
import org.nd4j.linalg.lossfunctions.LossFunctions.LossFunction;

import java.io.File;

/**
 * "Moon" Data Classification Example
 *
 * Based on the data from Jason Baldridge:
 * 	https://github.com/jasonbaldridge/try-tf/tree/master/simdata
 *
 * @author Josh Patterson
 * @author Alex Black (added plots)
 *
 */
public class MLPClassifierMoon {

    public static void main(String[] args) throws Exception {
        int seed = 123;
        double learningRate = 0.005;
        int batchSize = 50;
        int nEpochs = 100;

        int numInputs = 2;
        int numOutputs = 2;
        int numHiddenNodes = 50;

        final String filenameTrain  = new ClassPathResource("/classification/moon_data_train.csv").getFile().getPath();
        final String filenameTest  = new ClassPathResource("/classification/moon_data_eval.csv").getFile().getPath();

        //Load the training data:
        RecordReader rr = new CSVRecordReader();
        rr.initialize(new FileSplit(new File(filenameTrain)));
        DataSetIterator trainIter = new RecordReaderDataSetIterator(rr,batchSize,0,2);

        //Load the test/evaluation data:
        RecordReader rrTest = new CSVRecordReader();
        rrTest.initialize(new FileSplit(new File(filenameTest)));
        DataSetIterator testIter = new RecordReaderDataSetIterator(rrTest,batchSize,0,2);

        DataSet ds1 = trainIter.next();
        DataSet ds2 = testIter.next();

        //log.info("Build model....");
        MultiLayerConfiguration conf = new NeuralNetConfiguration.Builder()
                .seed(seed)
                .weightInit(WeightInit.XAVIER)
                .updater(new Nesterovs(learningRate, 0.9))
                .list()
<<<<<<< HEAD
                .layer(new DenseLayer.Builder().nIn(numInputs).nOut(numHiddenNodes)
                        .activation(Activation.RELU)
                        .build())
                .layer(new OutputLayer.Builder(LossFunction.NEGATIVELOGLIKELIHOOD)
                        .weightInit(WeightInit.XAVIER)
                        .activation(Activation.SOFTMAX)
                        .nIn(numHiddenNodes).nOut(numOutputs).build())
=======
                .layer(new DenseLayer.Builder()
                    .nIn(numInputs)
                    .nOut(numHiddenNodes)
                    .activation(Activation.RELU)
                    .build())
                .layer(new OutputLayer.Builder(LossFunction.XENT)
                    .nIn(numHiddenNodes)
                    .nOut(numOutputs)
                    .activation(Activation.SIGMOID)
                    .build())
>>>>>>> 1dfb8d82
                .build();


        MultiLayerNetwork model = new MultiLayerNetwork(conf);
        model.init();
        model.setListeners(new ScoreIterationListener(100));    //Print score every 100 parameter updates

        model.fit( trainIter, nEpochs );

        System.out.println("Evaluate model....");
        Evaluation eval = model.evaluate(testIter);

        //Print the evaluation statistics
        System.out.println(eval.stats());


        //------------------------------------------------------------------------------------
        //Training is complete. Code that follows is for plotting the data & predictions only

        //Plot the data
        double xMin = -1.5;
        double xMax = 2.5;
        double yMin = -1;
        double yMax = 1.5;

        //Let's evaluate the predictions at every point in the x/y input space, and plot this in the background
        int nPointsPerAxis = 100;
        double[][] evalPoints = new double[nPointsPerAxis*nPointsPerAxis][2];
        int count = 0;
        for( int i=0; i<nPointsPerAxis; i++ ){
            for( int j=0; j<nPointsPerAxis; j++ ){
                double x = i * (xMax-xMin)/(nPointsPerAxis-1) + xMin;
                double y = j * (yMax-yMin)/(nPointsPerAxis-1) + yMin;

                evalPoints[count][0] = x;
                evalPoints[count][1] = y;

                count++;
            }
        }

        INDArray allXYPoints = Nd4j.create(evalPoints);
        INDArray predictionsAtXYPoints = model.output(allXYPoints);

        //Get all of the training data in a single array, and plot it:
        rr.initialize(new FileSplit(new ClassPathResource("/classification/moon_data_train.csv").getFile()));
        rr.reset();
        int nTrainPoints = 2000;
        trainIter = new RecordReaderDataSetIterator(rr,nTrainPoints,0,2);
        DataSet ds = trainIter.next();
        PlotUtil.plotTrainingData(ds.getFeatures(), ds.getLabels(), allXYPoints, predictionsAtXYPoints, nPointsPerAxis);


        //Get test data, run the test data through the network to generate predictions, and plot those predictions:
        rrTest.initialize(new FileSplit(new ClassPathResource("/classification/moon_data_eval.csv").getFile()));
        rrTest.reset();
        int nTestPoints = 1000;
        testIter = new RecordReaderDataSetIterator(rrTest,nTestPoints,0,2);
        ds = testIter.next();
        INDArray testPredicted = model.output(ds.getFeatures());
        PlotUtil.plotTestData(ds.getFeatures(), ds.getLabels(), testPredicted, allXYPoints, predictionsAtXYPoints, nPointsPerAxis);

        System.out.println("****************Example finished********************");
    }

}<|MERGE_RESOLUTION|>--- conflicted
+++ resolved
@@ -67,7 +67,6 @@
                 .weightInit(WeightInit.XAVIER)
                 .updater(new Nesterovs(learningRate, 0.9))
                 .list()
-<<<<<<< HEAD
                 .layer(new DenseLayer.Builder().nIn(numInputs).nOut(numHiddenNodes)
                         .activation(Activation.RELU)
                         .build())
@@ -75,18 +74,6 @@
                         .weightInit(WeightInit.XAVIER)
                         .activation(Activation.SOFTMAX)
                         .nIn(numHiddenNodes).nOut(numOutputs).build())
-=======
-                .layer(new DenseLayer.Builder()
-                    .nIn(numInputs)
-                    .nOut(numHiddenNodes)
-                    .activation(Activation.RELU)
-                    .build())
-                .layer(new OutputLayer.Builder(LossFunction.XENT)
-                    .nIn(numHiddenNodes)
-                    .nOut(numOutputs)
-                    .activation(Activation.SIGMOID)
-                    .build())
->>>>>>> 1dfb8d82
                 .build();
 
 
