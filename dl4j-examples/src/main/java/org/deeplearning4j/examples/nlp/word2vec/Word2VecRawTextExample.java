package org.deeplearning4j.examples.nlp.word2vec;

import org.datavec.api.util.ClassPathResource;
import org.deeplearning4j.models.embeddings.loader.WordVectorSerializer;
import org.deeplearning4j.models.word2vec.Word2Vec;
import org.deeplearning4j.text.sentenceiterator.BasicLineIterator;
import org.deeplearning4j.text.sentenceiterator.SentenceIterator;
import org.deeplearning4j.text.tokenization.tokenizer.preprocessor.CommonPreprocessor;
import org.deeplearning4j.text.tokenization.tokenizerfactory.DefaultTokenizerFactory;
import org.deeplearning4j.text.tokenization.tokenizerfactory.TokenizerFactory;
<<<<<<< HEAD
//import org.deeplearning4j.ui.UiServer;
=======
>>>>>>> 621c576c
import org.slf4j.Logger;
import org.slf4j.LoggerFactory;

import java.util.Collection;

/**
 * Created by agibsonccc on 10/9/14.
 *
 * Neural net that processes text into wordvectors. See below url for an in-depth explanation.
 * https://deeplearning4j.org/word2vec.html
 */
public class Word2VecRawTextExample {

    private static Logger log = LoggerFactory.getLogger(Word2VecRawTextExample.class);

    public static void main(String[] args) throws Exception {

        // Gets Path to Text file
        String filePath = new ClassPathResource("raw_sentences.txt").getFile().getAbsolutePath();

        log.info("Load & Vectorize Sentences....");
        // Strip white space before and after for each line
        SentenceIterator iter = new BasicLineIterator(filePath);
        // Split on white spaces in the line to get words
        TokenizerFactory t = new DefaultTokenizerFactory();

        /*
            CommonPreprocessor will apply the following regex to each token: [\d\.:,"'\(\)\[\]|/?!;]+
            So, effectively all numbers, punctuation symbols and some special symbols are stripped off.
            Additionally it forces lower case for all tokens.
         */
        t.setTokenPreProcessor(new CommonPreprocessor());

        log.info("Building model....");
        Word2Vec vec = new Word2Vec.Builder()
                .minWordFrequency(5)
                .iterations(1)
                .layerSize(100)
                .seed(42)
                .windowSize(5)
                .iterate(iter)
                .tokenizerFactory(t)
                .build();

        log.info("Fitting Word2Vec model....");
        vec.fit();

        log.info("Writing word vectors to text file....");

        // Write word vectors to file
        WordVectorSerializer.writeWordVectors(vec, "pathToWriteto.txt");

        // Prints out the closest 10 words to "day". An example on what to do with these Word Vectors.
        log.info("Closest Words:");
        Collection<String> lst = vec.wordsNearest("day", 10);
        System.out.println("10 Words closest to 'day': " + lst);

<<<<<<< HEAD
=======
        // TODO resolve missing UiServer
>>>>>>> 621c576c
//        UiServer server = UiServer.getInstance();
//        System.out.println("Started on port " + server.getPort());
    }
}<|MERGE_RESOLUTION|>--- conflicted
+++ resolved
@@ -8,10 +8,7 @@
 import org.deeplearning4j.text.tokenization.tokenizer.preprocessor.CommonPreprocessor;
 import org.deeplearning4j.text.tokenization.tokenizerfactory.DefaultTokenizerFactory;
 import org.deeplearning4j.text.tokenization.tokenizerfactory.TokenizerFactory;
-<<<<<<< HEAD
-//import org.deeplearning4j.ui.UiServer;
-=======
->>>>>>> 621c576c
+
 import org.slf4j.Logger;
 import org.slf4j.LoggerFactory;
 
@@ -69,10 +66,7 @@
         Collection<String> lst = vec.wordsNearest("day", 10);
         System.out.println("10 Words closest to 'day': " + lst);
 
-<<<<<<< HEAD
-=======
         // TODO resolve missing UiServer
->>>>>>> 621c576c
 //        UiServer server = UiServer.getInstance();
 //        System.out.println("Started on port " + server.getPort());
     }
