package org.deeplearning4j.examples.convolution.mnist;

<<<<<<< HEAD
=======
import java.awt.Graphics;
import java.awt.Image;
import java.awt.image.BufferedImage;
import java.io.File;
import java.io.IOException;

import javafx.scene.text.Font;
import org.datavec.image.loader.NativeImageLoader;
import org.deeplearning4j.nn.multilayer.MultiLayerNetwork;
import org.deeplearning4j.util.ModelSerializer;
import org.nd4j.linalg.api.ndarray.INDArray;
import org.nd4j.linalg.dataset.api.preprocessor.ImagePreProcessingScaler;

>>>>>>> 1dfb8d82
import javafx.application.Application;
import javafx.embed.swing.SwingFXUtils;
import javafx.geometry.Pos;
import javafx.scene.Scene;
import javafx.scene.canvas.Canvas;
import javafx.scene.canvas.GraphicsContext;
import javafx.scene.control.Label;
import javafx.scene.image.ImageView;
import javafx.scene.image.WritableImage;
import javafx.scene.input.KeyCode;
import javafx.scene.input.MouseButton;
import javafx.scene.layout.HBox;
import javafx.scene.layout.VBox;
import javafx.scene.paint.Color;
import javafx.scene.shape.StrokeLineCap;
import javafx.stage.Stage;
<<<<<<< HEAD
import org.datavec.image.loader.NativeImageLoader;
import org.deeplearning4j.nn.multilayer.MultiLayerNetwork;
import org.nd4j.linalg.api.ndarray.INDArray;
import org.nd4j.linalg.dataset.api.preprocessor.ImagePreProcessingScaler;

import java.awt.*;
import java.awt.image.BufferedImage;
import java.io.File;
import java.io.IOException;

/**
 * Test UI for MNIST classifier.
 * Run the MnistClassifier first to build the model.
 *
 * @author jesuino
 * @author fvaleri
 */
@SuppressWarnings("restriction")
public class MnistClassifierUI extends Application {

  private static final String basePath = System.getProperty("java.io.tmpdir") + "/mnist";
  private final int canvasWidth = 150;
  private final int canvasHeight = 150;
  private MultiLayerNetwork net; // trained model

  public MnistClassifierUI() throws IOException {
    File model = new File(basePath + "/minist-model.zip");
    if (!model.exists())
      throw new IOException("Can't find the model");
    net = MultiLayerNetwork.load(model, true);
  }

  public static void main(String[] args) throws Exception {
    launch();
  }

  @Override
  public void start(Stage stage) throws Exception {
    Canvas canvas = new Canvas(canvasWidth, canvasHeight);
    GraphicsContext ctx = canvas.getGraphicsContext2D();

    ImageView imgView = new ImageView();
    imgView.setFitHeight(100);
    imgView.setFitWidth(100);
    ctx.setLineWidth(10);
    ctx.setLineCap(StrokeLineCap.SQUARE);
    Label lblResult = new Label();

    HBox hbBottom = new HBox(10, imgView, lblResult);
    hbBottom.setAlignment(Pos.CENTER);
    VBox root = new VBox(5, canvas, hbBottom);
    root.setAlignment(Pos.CENTER);

    Scene scene = new Scene(root, 520, 300);
    stage.setScene(scene);
    stage.setTitle("Draw a digit and hit enter (right-click to clear)");
    stage.setResizable(false);
    stage.show();

    canvas.setOnMousePressed(e -> {
      ctx.setStroke(Color.WHITE);
      ctx.beginPath();
      ctx.moveTo(e.getX(), e.getY());
      ctx.stroke();
    });
    canvas.setOnMouseDragged(e -> {
      ctx.setStroke(Color.WHITE);
      ctx.lineTo(e.getX(), e.getY());
      ctx.stroke();
    });
    canvas.setOnMouseClicked(e -> {
      if (e.getButton() == MouseButton.SECONDARY) {
        clear(ctx);
      }
    });
    canvas.setOnKeyReleased(e -> {
      if (e.getCode() == KeyCode.ENTER) {
        BufferedImage scaledImg = getScaledImage(canvas);
        imgView.setImage(SwingFXUtils.toFXImage(scaledImg, null));
        try {
          predictImage(scaledImg, lblResult);
        } catch (Exception e1) {
          e1.printStackTrace();
        }
      }
    });
    clear(ctx);
    canvas.requestFocus();
  }

  private void clear(GraphicsContext ctx) {
    ctx.setFill(Color.BLACK);
    ctx.fillRect(0, 0, 300, 300);
  }

  private BufferedImage getScaledImage(Canvas canvas) {
    WritableImage writableImage = new WritableImage(canvasWidth, canvasHeight);
    canvas.snapshot(null, writableImage);
    Image tmp = SwingFXUtils.fromFXImage(writableImage, null).getScaledInstance(28, 28, Image.SCALE_SMOOTH);
    BufferedImage scaledImg = new BufferedImage(28, 28, BufferedImage.TYPE_BYTE_GRAY);
    Graphics graphics = scaledImg.getGraphics();
    graphics.drawImage(tmp, 0, 0, null);
    graphics.dispose();
    return scaledImg;
  }

  private void predictImage(BufferedImage img, Label lbl) throws IOException {
    NativeImageLoader loader = new NativeImageLoader(28, 28, 1, true);
    INDArray image = loader.asRowVector(img);
    ImagePreProcessingScaler scaler = new ImagePreProcessingScaler(0, 1);
    scaler.transform(image);
    INDArray output = net.output(image);
    lbl.setText("Prediction: " + net.predict(image)[0] + "\n " + output);
  }

=======
import org.slf4j.Logger;
import org.slf4j.LoggerFactory;

/**
 * Test UI for MNIST classifier. User can painting digit by using mouse and predict value using a trained model. <br>
 * Run the {@link MnistClassifier} first to build the model.
 *
 * @author jesuino
 * @author fvaleri
 * @author dariuszzbyrad
 */
public class MnistClassifierUI extends Application {
    private static final Logger LOGGER = LoggerFactory.getLogger(MnistClassifier.class);
    private static final String BASE_PATH = System.getProperty("java.io.tmpdir") + "/mnist";

    private static final int CANVAS_WIDTH = 150;
    private static final int CANVAS_HEIGHT = 150;
    private static final int IMAGE_WIDTH = 28;
    private static final int IMAGE_HEIGHT = 28;

    private MultiLayerNetwork net; // trained model

    public MnistClassifierUI() throws IOException {
        File model = new File(BASE_PATH + "/minist-model.zip");
        if (!model.exists())
            throw new IOException("Can't find the model");

        net = ModelSerializer.restoreMultiLayerNetwork(model);
    }

    public static void main(String[] args) {
        launch();
    }

    @Override
    public void start(Stage stage) {
        Canvas canvas = new Canvas(CANVAS_WIDTH, CANVAS_HEIGHT);
        GraphicsContext ctx = canvas.getGraphicsContext2D();

        ImageView imgView = new ImageView();
        imgView.setFitHeight(100);
        imgView.setFitWidth(100);
        ctx.setLineWidth(10);
        ctx.setLineCap(StrokeLineCap.SQUARE);

        Label lblResult = new Label();
        lblResult.setMaxWidth(360);
        lblResult.setWrapText(true);
        lblResult.setFont(new Font("Arial", 20));

        HBox hbBottom = new HBox(10, imgView, lblResult);
        hbBottom.setAlignment(Pos.CENTER);
        VBox root = new VBox(5, canvas, hbBottom);
        root.setAlignment(Pos.CENTER);

        Scene scene = new Scene(root, 520, 300);
        stage.setScene(scene);
        stage.setTitle("Draw a digit and hit enter (right-click to clear)");
        stage.setResizable(false);
        stage.show();

        canvas.setOnMousePressed(e -> {
            ctx.setStroke(Color.WHITE);
            ctx.beginPath();
            ctx.moveTo(e.getX(), e.getY());
            ctx.stroke();
        });
        canvas.setOnMouseDragged(e -> {
            ctx.setStroke(Color.WHITE);
            ctx.lineTo(e.getX(), e.getY());
            ctx.stroke();
        });
        canvas.setOnMouseClicked(e -> {
            if (e.getButton() == MouseButton.SECONDARY) {
                clear(ctx);
            }
        });
        canvas.setOnKeyReleased(e -> {
            if (e.getCode() == KeyCode.ENTER) {
                BufferedImage scaledImg = getScaledImage(canvas);
                imgView.setImage(SwingFXUtils.toFXImage(scaledImg, null));
                try {
                    predictImage(scaledImg, lblResult);
                } catch (Exception e1) {
                    e1.printStackTrace();
                }
            }
        });

        clear(ctx);
        canvas.requestFocus();
    }

    private void clear(GraphicsContext ctx) {
        ctx.setFill(Color.BLACK);
        ctx.fillRect(0, 0, 300, 300);
    }

    private BufferedImage getScaledImage(Canvas canvas) {
        WritableImage writableImage = new WritableImage(CANVAS_WIDTH, CANVAS_HEIGHT);
        canvas.snapshot(null, writableImage);
        Image tmp = SwingFXUtils.fromFXImage(writableImage, null).getScaledInstance(IMAGE_WIDTH, IMAGE_HEIGHT, Image.SCALE_SMOOTH);
        BufferedImage scaledImg = new BufferedImage(IMAGE_WIDTH, IMAGE_HEIGHT, BufferedImage.TYPE_BYTE_GRAY);
        Graphics graphics = scaledImg.getGraphics();
        graphics.drawImage(tmp, 0, 0, null);
        graphics.dispose();
        return scaledImg;
    }

    private void predictImage(BufferedImage img, Label lbl) throws IOException {
        NativeImageLoader loader = new NativeImageLoader(IMAGE_HEIGHT, IMAGE_WIDTH, 1, true);
        INDArray image = loader.asRowVector(img);
        ImagePreProcessingScaler imageScaler = new ImagePreProcessingScaler();
        imageScaler.transform(image);

        String output = generateOutputWithResult(net, image);
        lbl.setText(output);
    }

    private String generateOutputWithResult(MultiLayerNetwork net, INDArray image) {
        INDArray output = net.output(image);
        int predictedDigit = net.predict(image)[0];
        double probability = output.getDouble(predictedDigit) * 100;
        LOGGER.info("Prediction: {}", output);
        return String.format("Prediction: %s with probability: %.1f%%", predictedDigit, probability);
    }
>>>>>>> 1dfb8d82
}<|MERGE_RESOLUTION|>--- conflicted
+++ resolved
@@ -1,7 +1,5 @@
 package org.deeplearning4j.examples.convolution.mnist;
 
-<<<<<<< HEAD
-=======
 import java.awt.Graphics;
 import java.awt.Image;
 import java.awt.image.BufferedImage;
@@ -15,7 +13,6 @@
 import org.nd4j.linalg.api.ndarray.INDArray;
 import org.nd4j.linalg.dataset.api.preprocessor.ImagePreProcessingScaler;
 
->>>>>>> 1dfb8d82
 import javafx.application.Application;
 import javafx.embed.swing.SwingFXUtils;
 import javafx.geometry.Pos;
@@ -32,123 +29,6 @@
 import javafx.scene.paint.Color;
 import javafx.scene.shape.StrokeLineCap;
 import javafx.stage.Stage;
-<<<<<<< HEAD
-import org.datavec.image.loader.NativeImageLoader;
-import org.deeplearning4j.nn.multilayer.MultiLayerNetwork;
-import org.nd4j.linalg.api.ndarray.INDArray;
-import org.nd4j.linalg.dataset.api.preprocessor.ImagePreProcessingScaler;
-
-import java.awt.*;
-import java.awt.image.BufferedImage;
-import java.io.File;
-import java.io.IOException;
-
-/**
- * Test UI for MNIST classifier.
- * Run the MnistClassifier first to build the model.
- *
- * @author jesuino
- * @author fvaleri
- */
-@SuppressWarnings("restriction")
-public class MnistClassifierUI extends Application {
-
-  private static final String basePath = System.getProperty("java.io.tmpdir") + "/mnist";
-  private final int canvasWidth = 150;
-  private final int canvasHeight = 150;
-  private MultiLayerNetwork net; // trained model
-
-  public MnistClassifierUI() throws IOException {
-    File model = new File(basePath + "/minist-model.zip");
-    if (!model.exists())
-      throw new IOException("Can't find the model");
-    net = MultiLayerNetwork.load(model, true);
-  }
-
-  public static void main(String[] args) throws Exception {
-    launch();
-  }
-
-  @Override
-  public void start(Stage stage) throws Exception {
-    Canvas canvas = new Canvas(canvasWidth, canvasHeight);
-    GraphicsContext ctx = canvas.getGraphicsContext2D();
-
-    ImageView imgView = new ImageView();
-    imgView.setFitHeight(100);
-    imgView.setFitWidth(100);
-    ctx.setLineWidth(10);
-    ctx.setLineCap(StrokeLineCap.SQUARE);
-    Label lblResult = new Label();
-
-    HBox hbBottom = new HBox(10, imgView, lblResult);
-    hbBottom.setAlignment(Pos.CENTER);
-    VBox root = new VBox(5, canvas, hbBottom);
-    root.setAlignment(Pos.CENTER);
-
-    Scene scene = new Scene(root, 520, 300);
-    stage.setScene(scene);
-    stage.setTitle("Draw a digit and hit enter (right-click to clear)");
-    stage.setResizable(false);
-    stage.show();
-
-    canvas.setOnMousePressed(e -> {
-      ctx.setStroke(Color.WHITE);
-      ctx.beginPath();
-      ctx.moveTo(e.getX(), e.getY());
-      ctx.stroke();
-    });
-    canvas.setOnMouseDragged(e -> {
-      ctx.setStroke(Color.WHITE);
-      ctx.lineTo(e.getX(), e.getY());
-      ctx.stroke();
-    });
-    canvas.setOnMouseClicked(e -> {
-      if (e.getButton() == MouseButton.SECONDARY) {
-        clear(ctx);
-      }
-    });
-    canvas.setOnKeyReleased(e -> {
-      if (e.getCode() == KeyCode.ENTER) {
-        BufferedImage scaledImg = getScaledImage(canvas);
-        imgView.setImage(SwingFXUtils.toFXImage(scaledImg, null));
-        try {
-          predictImage(scaledImg, lblResult);
-        } catch (Exception e1) {
-          e1.printStackTrace();
-        }
-      }
-    });
-    clear(ctx);
-    canvas.requestFocus();
-  }
-
-  private void clear(GraphicsContext ctx) {
-    ctx.setFill(Color.BLACK);
-    ctx.fillRect(0, 0, 300, 300);
-  }
-
-  private BufferedImage getScaledImage(Canvas canvas) {
-    WritableImage writableImage = new WritableImage(canvasWidth, canvasHeight);
-    canvas.snapshot(null, writableImage);
-    Image tmp = SwingFXUtils.fromFXImage(writableImage, null).getScaledInstance(28, 28, Image.SCALE_SMOOTH);
-    BufferedImage scaledImg = new BufferedImage(28, 28, BufferedImage.TYPE_BYTE_GRAY);
-    Graphics graphics = scaledImg.getGraphics();
-    graphics.drawImage(tmp, 0, 0, null);
-    graphics.dispose();
-    return scaledImg;
-  }
-
-  private void predictImage(BufferedImage img, Label lbl) throws IOException {
-    NativeImageLoader loader = new NativeImageLoader(28, 28, 1, true);
-    INDArray image = loader.asRowVector(img);
-    ImagePreProcessingScaler scaler = new ImagePreProcessingScaler(0, 1);
-    scaler.transform(image);
-    INDArray output = net.output(image);
-    lbl.setText("Prediction: " + net.predict(image)[0] + "\n " + output);
-  }
-
-=======
 import org.slf4j.Logger;
 import org.slf4j.LoggerFactory;
 
@@ -275,5 +155,4 @@
         LOGGER.info("Prediction: {}", output);
         return String.format("Prediction: %s with probability: %.1f%%", predictedDigit, probability);
     }
->>>>>>> 1dfb8d82
 }