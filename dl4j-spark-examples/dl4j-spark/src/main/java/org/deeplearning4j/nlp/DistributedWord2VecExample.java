--- conflicted
+++ resolved
@@ -70,14 +70,9 @@
         long lines = corpus.count();
         log.info("Total number of text lines: {}", lines);
 
-<<<<<<< HEAD
         VoidConfiguration paramServerConfig = VoidConfiguration.builder()
             .networkMask("172.16.0.0/16")
             .ttl(4)
-=======
-        Configuration paramServerConfig = Configuration.builder()
-            .networkMask("192.168.0.0/16")
->>>>>>> 97b517d6
             .build();
 
         SparkWord2Vec word2Vec = new SparkWord2Vec.Builder(paramServerConfig)
