--- conflicted
+++ resolved
@@ -13,11 +13,7 @@
 
     <name>DeepLearning4j CUDA special examples</name>
     <properties>
-<<<<<<< HEAD
-        <nd4j.backend>nd4j-cuda-8.0</nd4j.backend>
-=======
-        <nd4j.backend>nd4j-cuda-8.0-platform</nd4j.backend>
->>>>>>> 1fc0772e
+      <nd4j.backend>nd4j-cuda-8.0-platform</nd4j.backend>
     </properties>
 
     <repositories>
@@ -70,11 +66,9 @@
         <!-- Dependency for parallel wrapper (for multi-GPU parameter averaging -->
         <dependency>
             <groupId>org.deeplearning4j</groupId>
-<<<<<<< HEAD
-            <artifactId>deeplearning4j-parallel-wrapper_2.11</artifactId>
-=======
+
             <artifactId>deeplearning4j-parallel-wrapper_${scala.binary.version}</artifactId>
->>>>>>> 1fc0772e
+
             <version>${dl4j.version}</version>
         </dependency>
 
@@ -85,11 +79,8 @@
         </dependency>
         <dependency>
             <groupId>org.deeplearning4j</groupId>
-<<<<<<< HEAD
-            <artifactId>deeplearning4j-ui_2.11</artifactId>
-=======
             <artifactId>deeplearning4j-ui_${scala.binary.version}</artifactId>
->>>>>>> 1fc0772e
+
             <version>${dl4j.version}</version>
         </dependency>
         <dependency>
