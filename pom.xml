--- conflicted
+++ resolved
@@ -14,17 +14,10 @@
         <project.build.sourceEncoding>UTF-8</project.build.sourceEncoding>
         <shadedClassifier>bin</shadedClassifier>
         <java.version>1.7</java.version>
-<<<<<<< HEAD
-        <nd4j.version>0.6.1-SNAPSHOT</nd4j.version>
-        <dl4j.version>0.6.1-SNAPSHOT</dl4j.version>
-        <datavec.version>0.6.1-SNAPSHOT</datavec.version>
-        <arbiter.version>0.6.1-SNAPSHOT</arbiter.version>
-=======
         <nd4j.version>0.7.0</nd4j.version>
         <dl4j.version>0.7.0</dl4j.version>
         <datavec.version>0.7.0</datavec.version>
         <arbiter.version>0.7.0</arbiter.version>
->>>>>>> 489ce6ab
         <guava.version>19.0</guava.version>
         <logback.version>1.1.7</logback.version>
         <jfreechart.version>1.0.13</jfreechart.version>
