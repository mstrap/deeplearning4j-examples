--- conflicted
+++ resolved
@@ -20,19 +20,12 @@
 
 
         <java.version>1.8</java.version>
-<<<<<<< HEAD
-        <nd4j.version>0.8.1-SNAPSHOT</nd4j.version>
-        <dl4j.version>0.8.1-SNAPSHOT</dl4j.version>
-        <datavec.version>0.8.1-SNAPSHOT</datavec.version>
-        <arbiter.version>0.8.0</arbiter.version>
-        <rl4j.version>0.8.1-SNAPSHOT</rl4j.version>
-=======
         <nd4j.version>0.9.0</nd4j.version>
         <dl4j.version>0.9.0</dl4j.version>
         <datavec.version>0.9.0</datavec.version>
         <arbiter.version>0.9.0</arbiter.version>
         <rl4j.version>0.9.0</rl4j.version>
->>>>>>> 097b5c53
+
 
         <!-- For Spark examples: change the _1 to _2 to switch between Spark 1 and Spark 2 -->
         <dl4j.spark.version>0.9.0_spark_1</dl4j.spark.version>
@@ -68,76 +61,7 @@
 
     <!-- Maven Enforcer: Ensures user has an up to date version of Maven before building -->
     <build>
-<<<<<<< HEAD
-      <plugins>
-        <plugin>
-          <artifactId>maven-enforcer-plugin</artifactId>
-          <version>1.0.1</version>
-          <executions>
-            <execution>
-              <id>enforce-default</id>
-              <goals>
-                <goal>enforce</goal>
-              </goals>
-              <configuration>
-                <rules>
-                  <requireMavenVersion>
-                    <version>[${maven.minimum.version},)</version>
-                    <message>********** Minimum Maven Version is ${maven.minimum.version}. Please upgrade Maven before continuing (run "mvn --version" to check). **********</message>
-                  </requireMavenVersion>
-                </rules>
-              </configuration>
-            </execution>
-          </executions>
-        </plugin>
-
-        <!-- Automated Code Formatting -->
-        <plugin>
-          <groupId>net.revelc.code.formatter</groupId>
-          <artifactId>formatter-maven-plugin</artifactId>
-          <version>2.0.0</version>
-          <configuration>
-            <configFile>${session.executionRootDirectory}/contrib/formatter.xml</configFile>
-            <directories>
-              <directory>dl4j-examples</directory>
-              <directory>dl4j-spark-examples</directory>
-              <directory>datavec-examples</directory>
-              <directory>dl4j-cuda-specific-examples</directory>
-              <directory>nd4j-examples</directory>
-              <directory>rl4j-examples</directory>
-              <directory>arbiter-examples</directory>
-	      <directory>lstm-hdfs</directory>
-            </directories>
-          </configuration>
-        </plugin>
-
-        <plugin>
-          <groupId>com.lewisd</groupId>
-          <artifactId>lint-maven-plugin</artifactId>
-          <version>0.0.11</version>
-          <configuration>
-            <failOnViolation>true</failOnViolation>
-            <onlyRunRules>
-              <rule>DuplicateDep</rule>
-              <rule>RedundantPluginVersion</rule>
-              <rule>VersionProp</rule>
-              <rule>DotVersionProperty</rule>
-            </onlyRunRules>
-          </configuration>
-          <executions>
-            <execution>
-              <id>pom-lint</id>
-              <phase>validate</phase>
-              <goals>
-                <goal>check</goal>
-              </goals>
-            </execution>
-          </executions>
-        </plugin>
-
-      </plugins>
-    </build>
-=======
+
         <plugins>
             <plugin>
                 <artifactId>maven-enforcer-plugin</artifactId>
@@ -179,7 +103,6 @@
                     </directories>
                 </configuration>
             </plugin>
->>>>>>> 8ed7f714a4480013f22f682335fd0c4339606cb8
 
             <plugin>
                 <groupId>com.lewisd</groupId>
