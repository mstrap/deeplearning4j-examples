<project xmlns="http://maven.apache.org/POM/4.0.0" xmlns:xsi="http://www.w3.org/2001/XMLSchema-instance"
         xsi:schemaLocation="http://maven.apache.org/POM/4.0.0 http://maven.apache.org/xsd/maven-4.0.0.xsd">

    <groupId>org.deeplearning4j</groupId>
    <artifactId>deeplearning4j-examples-parent</artifactId>
    <version>0.8-SNAPSHOT</version>
    <modelVersion>4.0.0</modelVersion>
    <packaging>pom</packaging>

    <name>DeepLearning4j Examples Parent</name>
    <description>Examples of training different data sets</description>
    <properties>
        <!-- Change the nd4j.backend property to nd4j-cuda-7.5-platform or nd4j-cuda-8.0-platform to use CUDA GPUs -->
        <nd4j.backend>nd4j-native-platform</nd4j.backend>
        <project.build.sourceEncoding>UTF-8</project.build.sourceEncoding>
        <shadedClassifier>bin</shadedClassifier>
<<<<<<< HEAD
=======
        <java.version>1.8</java.version>
>>>>>>> bc90963c

        <java.version>1.8</java.version>
          <nd4j.version>0.8.0</nd4j.version>
        <dl4j.version>0.8.0</dl4j.version>
        <datavec.version>0.8.0</datavec.version>
        <arbiter.version>0.8.0</arbiter.version>
        <rl4j.version>0.8.0</rl4j.version>

        <!-- For Spark examples: change the _1 to _2 to switch between Spark 1 and Spark 2 -->
        <dl4j.spark.version>0.8.0_spark_1</dl4j.spark.version>
        <datavec.spark.version>0.8.0_spark_1</datavec.spark.version>

        <!-- Scala binary version: DL4J's Spark and UI functionality are released with both Scala 2.10 and 2.11 support -->
        <scala.binary.version>2.11</scala.binary.version>

        <guava.version>19.0</guava.version>
        <logback.version>1.1.7</logback.version>
        <jfreechart.version>1.0.13</jfreechart.version>
        <jcommon.version>1.0.23</jcommon.version>
        <maven-shade-plugin.version>2.4.3</maven-shade-plugin.version>
        <exec-maven-plugin.version>1.4.0</exec-maven-plugin.version>
        <maven.minimum.version>3.3.1</maven.minimum.version>
    </properties>

    <modules>
        <module>dl4j-examples</module>
        <module>dl4j-spark-examples</module>
        <module>datavec-examples</module>
        <module>dl4j-cuda-specific-examples</module>
        <module>nd4j-examples</module>
        <module>rl4j-examples</module>
        <module>arbiter-examples</module>
    </modules>

    <!-- Maven Enforcer: Ensures user has an up to date version of Maven before building -->
    <build>
        <plugins>
            <plugin>
                <artifactId>maven-enforcer-plugin</artifactId>
                <executions>
                    <execution>
                        <id>enforce-default</id>
                        <goals>
                            <goal>enforce</goal>
                        </goals>
                        <configuration>
                            <rules>
                                <requireMavenVersion>
                                    <version>[${maven.minimum.version},)</version>
                                    <message>********** Minimum Maven Version is ${maven.minimum.version}. Please upgrade Maven before continuing (run "mvn --version" to check). **********</message>
                                </requireMavenVersion>
                            </rules>
                        </configuration>
                    </execution>
                </executions>
            </plugin>
        </plugins>
    </build>

</project><|MERGE_RESOLUTION|>--- conflicted
+++ resolved
@@ -14,10 +14,7 @@
         <nd4j.backend>nd4j-native-platform</nd4j.backend>
         <project.build.sourceEncoding>UTF-8</project.build.sourceEncoding>
         <shadedClassifier>bin</shadedClassifier>
-<<<<<<< HEAD
-=======
-        <java.version>1.8</java.version>
->>>>>>> bc90963c
+
 
         <java.version>1.8</java.version>
           <nd4j.version>0.8.0</nd4j.version>
