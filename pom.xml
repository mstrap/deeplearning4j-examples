--- conflicted
+++ resolved
@@ -125,7 +125,7 @@
         </plugin>
 
       </plugins>
-<<<<<<< HEAD
+
 
       <pluginManagement>
         <plugins>
@@ -154,8 +154,7 @@
         </plugins>
       </pluginManagement>
 
-=======
->>>>>>> 94568e78
+
     </build>
 
     <profiles>
