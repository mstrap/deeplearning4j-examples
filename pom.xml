<project xmlns="http://maven.apache.org/POM/4.0.0" xmlns:xsi="http://www.w3.org/2001/XMLSchema-instance"
         xsi:schemaLocation="http://maven.apache.org/POM/4.0.0 http://maven.apache.org/xsd/maven-4.0.0.xsd">

    <groupId>org.deeplearning4j</groupId>
    <artifactId>deeplearning4j-examples-parent</artifactId>
    <version>0.5-SNAPSHOT</version>
    <modelVersion>4.0.0</modelVersion>
    <packaging>pom</packaging>

    <prerequisites>
        <maven>3.0.5</maven>
    </prerequisites>

    <name>DeepLearning4j Examples Parent</name>
    <description>Examples of training different data sets</description>
    <properties>
        <nd4j.backend>nd4j-native</nd4j.backend>
        <project.build.sourceEncoding>UTF-8</project.build.sourceEncoding>
        <shadedClassifier>bin</shadedClassifier>
        <java.version>1.7</java.version>
<<<<<<< HEAD
        <nd4j.version>0.5.1-SNAPSHOT</nd4j.version>
        <dl4j.version>0.5.1-SNAPSHOT</dl4j.version>
        <datavec.version>0.5.1-SNAPSHOT</datavec.version>
        <arbiter.version>0.5.0</arbiter.version>
=======
        <nd4j.version>0.6.0</nd4j.version>
        <dl4j.version>0.6.0</dl4j.version>
        <datavec.version>0.6.0</datavec.version>
        <arbiter.version>0.6.0</arbiter.version>
>>>>>>> 1b47980b
        <guava.version>19.0</guava.version>
        <jfreechart.version>1.0.13</jfreechart.version>
        <maven-shade-plugin.version>2.4.3</maven-shade-plugin.version>
        <exec-maven-plugin.version>1.4.0</exec-maven-plugin.version>
    </properties>

    <modules>
        <module>dl4j-examples</module>
        <module>dl4j-spark-examples</module>
        <module>datavec-examples</module>
        <module>dl4j-cuda-specific-examples</module>
    </modules>

</project><|MERGE_RESOLUTION|>--- conflicted
+++ resolved
@@ -14,21 +14,14 @@
     <name>DeepLearning4j Examples Parent</name>
     <description>Examples of training different data sets</description>
     <properties>
-        <nd4j.backend>nd4j-native</nd4j.backend>
+        <nd4j.backend>nd4j-native-platform</nd4j.backend>
         <project.build.sourceEncoding>UTF-8</project.build.sourceEncoding>
         <shadedClassifier>bin</shadedClassifier>
         <java.version>1.7</java.version>
-<<<<<<< HEAD
-        <nd4j.version>0.5.1-SNAPSHOT</nd4j.version>
-        <dl4j.version>0.5.1-SNAPSHOT</dl4j.version>
-        <datavec.version>0.5.1-SNAPSHOT</datavec.version>
-        <arbiter.version>0.5.0</arbiter.version>
-=======
         <nd4j.version>0.6.0</nd4j.version>
         <dl4j.version>0.6.0</dl4j.version>
         <datavec.version>0.6.0</datavec.version>
         <arbiter.version>0.6.0</arbiter.version>
->>>>>>> 1b47980b
         <guava.version>19.0</guava.version>
         <jfreechart.version>1.0.13</jfreechart.version>
         <maven-shade-plugin.version>2.4.3</maven-shade-plugin.version>
